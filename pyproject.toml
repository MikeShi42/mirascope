--- conflicted
+++ resolved
@@ -22,19 +22,13 @@
 openai = "^1.6.0"
 docstring-parser = "^0.15"
 
-<<<<<<< HEAD
 # A list of optional dependencies that are required for certain features
 google-generativeai = { version = "^0.4.0", optional = true }
+wandb = { version = "^0.15.4", optional = true }
 
 [tool.poetry.extras]
 gemini = ["google-generativeai"]
-=======
-# A list of optional dependencies that are required for certain integrations
-wandb = { version = "^0.15.4", optional = true }
-
-[tool.poetry.extras]
 wandb = ["wandb"]
->>>>>>> 09e7a036
 
 [tool.poetry.group.dev.dependencies]
 mypy = "^1.6.1"
